import os
import shutil

import pytest
from click.testing import CliRunner
from pandas import read_csv

from scbs.cli import cli


<<<<<<< HEAD
def test_prepare_cli(tmp_path):
    runner = CliRunner()
    p = os.path.join(tmp_path, "data_dir")
    result = runner.invoke(
        cli,
        [
            "prepare",
            "--input-format",
            "biSmArcK",
            "tests/data/tiny/a.cov",
            "tests/data/tiny/b.cov.gz",
            p,
        ],
    )
    assert result.exit_code == 0, result.output
    mat = sp_sparse.load_npz(os.path.join(p, "1.npz"))
    assert mat.shape == (53, 2)
    assert mat.data.shape == (5,)
    mat = sp_sparse.load_npz(os.path.join(p, "2.npz"))
    assert mat.shape == (1236, 2)
    assert mat.data.shape == (5,)
    assert mat[1000, 0] == -1
    assert mat[1234, 0] == 1
    assert mat[42, 0] == 0
    with open(os.path.join(p, "cell_stats.csv")) as stats:
        assert stats.read() == (
            "cell_name,n_obs,n_meth,global_meth_frac\n" "a,5,2,0.4\n" "b,5,3,0.6\n"
        )


def test_diff_cli(tmp_path):
    outfile = os.path.join(tmp_path, "dmr.bed")
    runner = CliRunner()
    result = runner.invoke(
        cli,
        [
            "diff",
            "tests/data/tiny_diff/",
            "tests/data/tiny_diff/celltypes.txt",
            "--min-cells",
            "3",
            outfile,
        ],
    )
    assert result.exit_code == 0, result.output
    assert "Determined threshold of 2.4871385120811462 for neuroblast of real data." \
           in result.output
    dmr = read_csv(outfile, sep="\t", header=None)
    assert dmr[0].sum() == 5324
    assert dmr[1].sum() == 31250980767
    assert dmr[2].sum() == 31252558767
    assert dmr[3].sum() == -86.47359063078119
    assert dmr[5].sum() == 186.0982029998757
    assert len(dmr[dmr[4] == "neuroblast"]) == 284
    assert dmr[0][493] == 1
    assert dmr[2][135] == 69439700
    assert dmr[4][237] == "neuroblast"


def test_prepare_rounded_cli(tmp_path):
    runner = CliRunner()
    p = os.path.join(tmp_path, "data_dir_rounded")
    result = runner.invoke(
        cli,
        [
            "prepare",
            "--round-sites",
            "tests/data/tiny/a.cov",
            "tests/data/tiny/b.cov.gz",
            p,
        ],
    )
    assert result.exit_code == 0, result.output
    mat = sp_sparse.load_npz(os.path.join(p, "1.npz"))
    assert mat.shape == (53, 2)
    assert mat.data.shape == (7,)
    assert mat[1, 0] == -1  # 25% methylated
    assert mat[2, 0] == 1  # 75% methylated
    assert mat[3, 0] == 0  # 50% methylated


=======
>>>>>>> 71dc521b
def test_smooth_cli():
    runner = CliRunner()
    result = runner.invoke(
        cli, ["smooth", "--bandwidth", "2", "tests/data/tiny/data_dir/"]
    )
    with open("tests/data/tiny/data_dir/smoothed/1.csv") as smoothed:
        assert smoothed.read() == "42,0.5\n50,1.0\n52,0.0\n"
    with open("tests/data/tiny/data_dir/smoothed/2.csv") as smoothed:
        assert smoothed.read() == "1000,0.0\n1234,1.0\n1235,1.0\n"
    shutil.rmtree("tests/data/tiny/data_dir/smoothed/")
    assert result.exit_code == 0, result.output


@pytest.mark.filterwarnings("ignore::RuntimeWarning")
def test_scan_cli():
    """
    pretty poor test currently, since the test data set is not useful.
    it just makes sure that the CLI doesn't crash.
    """
    runner = CliRunner()
    result = runner.invoke(
        cli,
        [
            "scan",
            "--threads",
            "1",
            "--bandwidth",
            "2",
            "tests/data/tiny/data_dir_smooth/",
            "-",
        ],
    )
    assert result.exit_code == 0, result.output
    assert "Found no variable regions" in result.output


def test_matrix_cli(tmp_path):
    outfile = os.path.join(tmp_path, "mtx.csv")
    bed = "1\t50\t52\tx\n2\t1000\t1234\ty\n"
    runner = CliRunner()
    result = runner.invoke(
        cli,
        [
            "matrix",
            "--keep-other-columns",
            "-",
            "tests/data/tiny/data_dir_smooth/",
            outfile,
        ],
        input=bed,
    )
    mtx = read_csv(outfile)
    assert result.exit_code == 0, result.output
    assert mtx["meth_frac"].values.tolist() == [0.5, 0.0, 0.5, 0.5]
    assert mtx["bed_col4"].values.tolist() == ["x", "x", "y", "y"]


def test_profile_cli():
    bed = "1\t51\t51\t+\tx\n2\t1234\t1234\t-\ty\n"
    runner = CliRunner()
    result = runner.invoke(
        cli,
        [
            "profile",
            "--strand-column",
            "4",
            "--width",
            "2",
            "-",
            "tests/data/tiny/data_dir/",
            "-",
        ],
        input=bed,
    )
    profile = (
        "position,cell,n_meth,cell_name,n_total,meth_frac,ci_lower,ci_upper\n"
        "-1,1,2,a,2,1.0,0.2902272522159686,1.0\n"
        "-1,2,1,b,1,1.0,0.167499485479413,1.0\n"
    )
    assert result.exit_code == 0, result.output
    assert profile in result.output


def test_filter_cli_threshold(tmp_path):
    p = os.path.join(tmp_path, "filtered_data_dir")
    runner = CliRunner()
    result = runner.invoke(
        cli, ["filter", "--min-meth", "50", "tests/data/tiny/data_dir/", p]
    )
    assert result.exit_code == 0, result.output
    with open(os.path.join(p, "column_header.txt")) as colnames:
        assert colnames.read().strip() == "b"
    with open(os.path.join(p, "cell_stats.csv")) as csv:
        assert csv.readline().startswith("cell_name,")
        assert csv.readline().startswith("b,")


def test_filter_cli_toostrict(tmp_path):
    p = os.path.join(tmp_path, "filtered_data_dir")
    runner = CliRunner()
    result = runner.invoke(
        cli, ["filter", "--min-meth", "100", "tests/data/tiny/data_dir/", p]
    )
    assert result.exit_code == 1, result.output


def test_filter_cli_keep(tmp_path):
    p = os.path.join(tmp_path, "filtered_data_dir")
    keep_txt = os.path.join(tmp_path, "cells_to_keep.txt")
    with open(keep_txt, "w") as f:
        f.write("a\n\n")
    runner = CliRunner()
    result = runner.invoke(
        cli, ["filter", "--cell-names", keep_txt, "tests/data/tiny/data_dir/", p]
    )
    assert result.exit_code == 0, result.output
    with open(os.path.join(p, "column_header.txt")) as colnames:
        assert colnames.read().strip() == "a"
    with open(os.path.join(p, "cell_stats.csv")) as csv:
        assert csv.readline().startswith("cell_name,")
        assert csv.readline().startswith("a,")


def test_filter_cli_discard(tmp_path):
    p = os.path.join(tmp_path, "filtered_data_dir")
    discard_txt = os.path.join(tmp_path, "cells_to_discard.txt")
    with open(discard_txt, "w") as f:
        f.write("\na\n\na\n\n")
    runner = CliRunner()
    result = runner.invoke(
        cli,
        [
            "filter",
            "--discard",
            "--cell-names",
            discard_txt,
            "tests/data/tiny/data_dir/",
            p,
        ],
    )
    assert result.exit_code == 0, result.output
    with open(os.path.join(p, "column_header.txt")) as colnames:
        assert colnames.read().strip() == "b"
    with open(os.path.join(p, "cell_stats.csv")) as csv:
        assert csv.readline().startswith("cell_name,")
        assert csv.readline().startswith("b,")<|MERGE_RESOLUTION|>--- conflicted
+++ resolved
@@ -8,7 +8,6 @@
 from scbs.cli import cli
 
 
-<<<<<<< HEAD
 def test_prepare_cli(tmp_path):
     runner = CliRunner()
     p = os.path.join(tmp_path, "data_dir")
@@ -90,8 +89,6 @@
     assert mat[3, 0] == 0  # 50% methylated
 
 
-=======
->>>>>>> 71dc521b
 def test_smooth_cli():
     runner = CliRunner()
     result = runner.invoke(
