--- conflicted
+++ resolved
@@ -6,16 +6,10 @@
 from .utils import echo, secho
 import sys
 import pandas as pd
-<<<<<<< HEAD
-from scbs.io import write_sparse_hdf5
-from collections import Counter
-from contextlib import ExitStack
-=======
 from scbs.io import write_sparse_hdf5, write_sparse_hdf5_stream, ChromosomeDataDesc
 from collections import Counter
 from contextlib import ExitStack
 from .coverage_format import create_custom_format, create_standard_format
->>>>>>> 1377fa88
 
 
 def prepare(input_files, data_dir, input_format, streamed_write=False):
@@ -31,11 +25,7 @@
     # We dump the COO to hard disk to save RAM and then later convert each COO to a
     # more efficient format (CSR).
     echo(f"Processing {n_cells} methylation files...")
-<<<<<<< HEAD
-    coo_files, chrom_sizes, chrom_nnz = _dump_coo_files(
-=======
     coo_files, chrom_descriptions = _dump_coo_files(
->>>>>>> 1377fa88
         input_files, input_format, n_cells, data_dir
     )
     echo(
@@ -44,26 +34,6 @@
     )
     # read each COO file and convert the matrix to CSR format.
     # Write the matrices to the corresponding groups in the hdf5 file.
-<<<<<<< HEAD
-    with h5py.File(os.path.join(data_dir, "scbs.hdf5"), "w") as hfile:
-        for chrom in coo_files.keys():
-            # create empty matrix
-            chrom_size = chrom_sizes[chrom]
-            echo(
-                f"Populating {chrom_size} x {n_cells} matrix for chromosome {chrom}..."
-            )
-            # populate with values from temporary COO file
-            coo_path = os.path.join(data_dir, f"{chrom}.coo")
-            mat = _load_csr_from_coo(coo_path, chrom_size, n_cells)
-            n_obs_cell += mat.getnnz(axis=0)
-            n_meth_cell += np.ravel(np.sum(mat > 0, axis=0))
-
-            echo(f"Writing  {chrom} ...")
-            h5object = hfile.create_group(chrom)
-            write_sparse_hdf5(h5object, mat.tocsc())
-
-            os.remove(coo_path)  # delete temporary .coo file
-=======
     save_method = (
         save_chromosome_compressed_stream
         if streamed_write
@@ -72,7 +42,6 @@
     save_coo_to_compressed(
         coo_files, os.path.join(data_dir, "scbs.hdf5"), chrom_descriptions, save_method
     )
->>>>>>> 1377fa88
 
     colname_path = _write_column_names(data_dir, cell_names)
     echo(f"\nWrote matrix column names to {colname_path}")
@@ -181,16 +150,12 @@
                 coo_files[chrom].write(f"{genomic_pos},{cell_n},{meth_value}\n")
                 chrom_nnz[chrom] += 1
     echo("100% done.")
-<<<<<<< HEAD
-    return coo_files, chrom_sizes, chrom_nnz
-=======
     coo_filenames = {chrom: coo_files[chrom].name for chrom in coo_files}
     chrom_descriptions = {
         chrom: ChromosomeDataDesc(chrom_sizes[chrom], n_cells, chrom_nnz[chrom])
         for chrom in chrom_sizes
     }
     return coo_filenames, chrom_descriptions
->>>>>>> 1377fa88
 
 
 def _load_csr_from_coo(coo_path, chrom_size, n_cells):
@@ -244,87 +209,6 @@
     return out_path
 
 
-<<<<<<< HEAD
-class CoverageFormat:
-    """Describes the columns in the coverage file."""
-
-    def __init__(self, chrom, pos, meth, umeth, coverage, sep, header):
-        self.chrom = chrom
-        self.pos = pos
-        self.meth = meth
-        self.umeth = umeth
-        self.cov = coverage
-        self.sep = sep
-        self.header = header
-
-    def totuple(self):
-        """Transform to use it in non-refactored code for now."""
-        return (
-            self.chrom,
-            self.pos,
-            self.meth,
-            self.umeth,
-            self.cov,
-            self.sep,
-            self.header,
-        )
-
-
-def create_custom_format(format_string):
-    """Create from user specified string."""
-    format_string = format_string.lower().split(":")
-    if len(format_string) != 6:
-        raise Exception("Invalid number of ':'-separated values in custom input format")
-    chrom = int(format_string[0]) - 1
-    pos = int(format_string[1]) - 1
-    meth = int(format_string[2]) - 1
-    info = format_string[3][-1]
-    if info == "c":
-        coverage = True
-    elif info == "m":
-        coverage = False
-    else:
-        raise Exception(
-            "The 4th column of a custom input format must contain an integer and "
-            "either 'c' for coverage or 'm' for methylation (e.g. '4c'), but you "
-            f"provided '{format_string[3]}'."
-        )
-    umeth = int(format_string[3][0:-1]) - 1
-    sep = str(format_string[4])
-    if sep == "\\t":
-        sep = "\t"
-    header = bool(int(format_string[5]))
-    return CoverageFormat(chrom, pos, meth, umeth, coverage, sep, header)
-
-
-def create_standard_format(format_name):
-    """Create a format object on the basis of the format name."""
-    if format_name in ("bismarck", "bismark"):
-        return CoverageFormat(
-            0,
-            1,
-            4,
-            5,
-            False,
-            "\t",
-            False,
-        )
-    elif format_name in ("allc", "methylpy"):
-        return CoverageFormat(
-            0,
-            1,
-            4,
-            5,
-            True,
-            "\t",
-            True,
-        )
-    else:
-        raise Exception(f"{format_name} is not a known format")
-
-
-=======
->>>>>>> 1377fa88
 def _iterate_covfile(cov_file, c_col, p_col, m_col, u_col, coverage, sep, header):
     try:
         if cov_file.name.lower().endswith(".gz"):
